#!/usr/bin/env python3

import argparse
import asyncio
import os
import re
import sys
import urllib.parse
from glob import glob
from typing import Dict, List, Optional, TypedDict, cast

from bs4 import BeautifulSoup
from bs4._typing import _StrainableAttributes
from bs4.element import Tag
from fastapi import FastAPI, HTTPException, Request
from fastapi.responses import HTMLResponse, JSONResponse
import json
import nanoid
from patchright.async_api import BrowserContext, Locator, Page, async_playwright
import pwinput
import uvicorn


MIDDLEMAN_DEBUG = os.getenv("MIDDLEMAN_DEBUG")
MIDDLEMAN_PAUSE = os.getenv("MIDDLEMAN_PAUSE")

NORMAL = "\033[0m"
BOLD = "\033[1m"
YELLOW = "\033[93m"
MAGENTA = "\033[35m"
RED = "\033[91m"
GREEN = "\033[92m"
CYAN = "\033[36m"
GRAY = "\033[90m"

ARROW = "⇢"
CHECK = "✓"
CROSS = "✘"

FRIENDLY_CHARS = "23456789abcdefghijkmnpqrstuvwxyz"


async def sleep(seconds: float):
    await asyncio.sleep(seconds)


async def pause():
    input("Press Enter to continue...")


def get_selector(input_selector: str):
    pattern = r"^(iframe(?:[^\s]*\[[^\]]+\]|[^\s]+))\s+(.+)$"
    match = re.match(pattern, input_selector)
    if not match:
        return input_selector, None
    return match.group(2), match.group(1)


async def ask(message: str, mask: Optional[str] = None) -> str:
    if mask:
        return pwinput.pwinput(f"{message}: ", mask=mask)
    else:
        return input(f"{message}: ")


async def locate(locator: Locator) -> Optional[Locator]:
    count = await locator.count()
    if count > 0:
        for i in range(count):
            el = locator.nth(i)
            if await el.is_visible():
                return el
    return None


async def click(page: Page, selector: str, timeout: int = 3000, frame_selector: str | None = None) -> None:
    LOCATOR_ALL_TIMEOUT = 100
    if frame_selector:
        locator = page.frame_locator(str(frame_selector)).locator(str(selector))
    else:
        locator = page.locator(str(selector))
    try:
        elements = await locator.all()
        print(f'Found {len(elements)} elements for selector "{selector}"')
        for element in elements:
            print("Checking", element)
            if await element.is_visible():
                print("Clicking on", element)
                try:
                    await element.click()
                    return
                except Exception as err:
                    print(f"Failed to click on {selector} {element}: {err}")
    except Exception as e:
        if timeout > 0 and "TimeoutError" in str(type(e)):
            print(f"retrying click {selector} {timeout}")
            await click(page, selector, timeout - LOCATOR_ALL_TIMEOUT, frame_selector)
            return
        raise e


def search(directory: str) -> List[str]:
    results: List[str] = []
    for root, _, files in os.walk(directory):
        for file in files:
            results.append(os.path.join(root, file))
    return results


def parse(html: str):
    return BeautifulSoup(html, "html.parser")


class Handle(TypedDict):
    id: str
    hostname: str
    location: str
    context: BrowserContext
    page: Page


BLOCKED_DOMAINS = [
    "3lift.com",
    "adnxs.com",
    "adobedtm.com",
    "adsrvr.org",
    "amazon-adsystem.com",
    "amplitude.com",
    "appboy.com",
    "bamgrid.com",
    "bluekai.com",
    "bounceexchange.com",
    "brandmetrics.com",
    "casalamedia.com",
    "consentmanager.net",
    "cookielaw.org",
    "covatic.io",
    "criteo.com",
    "cxense.com",
    "datadoghq-browser-agent.com",
    "dotmetrics.net",
    "doubleclick.net",
    "doubleverify.com",
    "edigitalsurvey.com",
    "engsvc.go.com",
    "fls-na.amazon.com",
    "go-mpulse.net",
    "googlesyndication.com",
    "googletagmanager.com",
    "imrworldwide.com",
    "ipredictive.com",
    "kochava.com",
    "media.net",
    "mgid.com",
    "nr-data.net",
    "omtrdc.net",
    "openx.net",
    "opin.media",
    "optimizationguide-pa.googleapis",
    "optimizely.com",
    "permutive.com",
    "piano.io",
    "privacymanager.io",
    "privacy-mgmt.com",
    "pubmatic.com",
    "qualtrics.com",
    "quantummetric.com",
    "registerdisney.go.com",
    "rubiconproject.com",
    "scorecardresearch.com",
    "serving-sys.com",
    "sovrn.com",
    "taboola.com",
    "tealiumiq.com",
    "the-ozone-project.com",
    "thetradedesk.com",
    "tinypass.com",
    "tiqcdn.com",
    "tremorhub.com",
    "zemanta.com",
]


async def init(location: str = "", hostname: str = "") -> Handle:
    global playwright_instance, browser_instance

    id = nanoid.generate(FRIENDLY_CHARS, 6)
    directory = f"user-data-dir/{id}"

    if not playwright_instance:
        playwright_instance = await async_playwright().start()
        browser_instance = await playwright_instance.chromium.launch(headless=False, channel="chromium")

    context = await playwright_instance.chromium.launch_persistent_context(  # type: ignore
        directory, headless=False, viewport={"width": 1920, "height": 1080}
    )

    page = context.pages[0] if context.pages else await context.new_page()
    await page.route(
        "**/*",
        lambda route: asyncio.create_task(
            route.abort()
            if route.request.resource_type in ["media", "font"]
            or any(domain in route.request.url for domain in BLOCKED_DOMAINS)
            else route.continue_()
        ),
    )

    return {"id": id, "hostname": hostname, "location": location, "context": context, "page": page}


class Pattern(TypedDict):
    name: str
    pattern: BeautifulSoup


def load_patterns() -> List[Pattern]:
    patterns: List[Pattern] = []
    for name in glob("./specs/**/*.html", recursive=True):
        with open(name, "r", encoding="utf-8") as f:
            content = f.read()
        patterns.append(Pattern(name=name, pattern=parse(content)))
    return patterns


class Match(TypedDict):
    name: str
    priority: int
    distilled: str
    matches: List[Locator]


async def distill(hostname: Optional[str], page: Page, patterns: List[Pattern]) -> Optional[Match]:
    result: List[Match] = []

    for item in patterns:
        name = item["name"]
        pattern = item["pattern"]

        root = pattern.find("html")
        gg_priority = root.get("gg-priority", "-1") if isinstance(root, Tag) else "-1"
        try:
            priority = int(str(gg_priority).lstrip("= "))
        except ValueError:
            priority = -1
        domain = root.get("gg-domain") if isinstance(root, Tag) else None

        if domain and hostname:
            local = "localhost" in hostname or "127.0.0.1" in hostname
            if isinstance(domain, str) and not local and domain.lower() not in hostname.lower():
                if MIDDLEMAN_DEBUG:
                    print(f"{GRAY}Skipping {name} due to mismatched domain {domain}{NORMAL}")
                continue

        print(f"Checking {name} with priority {priority}")

        found = True
        matches: List[Locator] = []
        targets = pattern.find_all(attrs={"gg-match": True}) + pattern.find_all(attrs={"gg-match-html": True})

        for target in targets:
            if not isinstance(target, Tag):
                continue

            html = target.get("gg-match-html")
            selector, frame_selector = get_selector(str(html if html else target.get("gg-match")))
            if not selector or not isinstance(selector, str):
                continue

            if frame_selector:
                source = await locate(page.frame_locator(str(frame_selector)).locator(selector))
            else:
                source = await locate(page.locator(selector))

            if source:
                if html:
                    target.clear()
                    fragment = BeautifulSoup("<div>" + await source.inner_html() + "</div>", "html.parser")
                    if fragment.div:
                        for child in list(fragment.div.children):
                            child.extract()
                            target.append(child)
                else:
                    raw_text = await source.text_content()
                    if raw_text:
                        target.string = raw_text.strip()
                matches.append(source)
            else:
                optional = target.get("gg-optional") is not None
                if MIDDLEMAN_DEBUG and optional:
                    print(f"{GRAY}Optional {selector} has no match{NORMAL}")
                if not optional:
                    found = False

        if found and len(matches) > 0:
            distilled = str(pattern)
            result.append({
                "name": name,
                "priority": priority,
                "distilled": distilled,
                "matches": matches,
            })

    result = sorted(result, key=lambda x: x["priority"])

    if len(result) == 0:
        if MIDDLEMAN_DEBUG:
            print("No matches found")
        return None
    else:
        if MIDDLEMAN_DEBUG:
            print(f"Number of matches: {len(result)}")
            for item in result:
                print(f" - {item['name']} with priority {item['priority']}")

        match = result[0]
        print(f"{YELLOW}{CHECK} Best match: {BOLD}{match['name']}{NORMAL}")
        return match


async def autofill(page: Page, distilled: str):
    document = parse(distilled)
    root = document.find("html")
    domain = None
    if root:
        domain = cast(Tag, root).get("gg-domain")

    processed = []

    for element in document.find_all("input", {"type": True}):
        if not isinstance(element, Tag):
            continue

        input_type = element.get("type")
        name = element.get("name")

        if not name or (isinstance(name, str) and len(name) == 0):
            print(f"{CROSS}{RED} There is an input (of type {input_type}) without a name!{NORMAL}")

        selector, frame_selector = get_selector(str(element.get("gg-match", "")))
        if not selector:
            print(f"{CROSS}{RED} There is an input (of type {input_type}) without a selector!{NORMAL}")
            continue

        if input_type in ["email", "tel", "text", "password"]:
            field = name or input_type
            if MIDDLEMAN_DEBUG:
                print(f"{ARROW} Autofilling type={input_type} name={name}...")

            source = f"{domain}_{field}" if domain else field
            key = str(source).upper()
            value = os.getenv(key)

            if value and isinstance(value, str) and len(value) > 0:
                print(f"{CYAN}{ARROW} Using {BOLD}{key}{NORMAL} for {field}{NORMAL}")
                if frame_selector:
                    await page.frame_locator(str(frame_selector)).locator(str(selector)).fill(value)
                else:
                    await page.fill(str(selector), value)
                element["value"] = value
            else:
                placeholder = element.get("placeholder")
                prompt = str(placeholder) if placeholder else f"Please enter {field}"
                mask = "*" if input_type == "password" else None
                user_input = await ask(prompt, mask)
                if frame_selector:
                    await page.frame_locator(str(frame_selector)).locator(str(selector)).fill(user_input)
                else:
                    await page.fill(str(selector), user_input)
                element["value"] = user_input
            await sleep(0.25)
        elif input_type == "radio":
            if not name:
                print(f"{CROSS}{RED} There is no name for radio button with id {element.get('id')}!{NORMAL}")
                continue
            if name in processed:
                continue
            processed.append(name)

            choices = []
            print()
            radio_buttons = document.find_all("input", {"type": "radio"})
            for button in radio_buttons:
                if not isinstance(button, Tag):
                    continue
                if button.get("name") != name:
                    continue
                button_id = button.get("id")
                label_element = document.find("label", {"for": str(button_id)}) if button_id else None
                label = label_element.get_text() if label_element else None
                choices.append({"id": button_id, "label": label})
                print(f" {len(choices)}. {label or button_id}")

            choice = 0
            while choice < 1 or choice > len(choices):
                answer = await ask(f"Your choice (1-{len(choices)})")
                try:
                    choice = int(answer)
                except ValueError:
                    choice = 0

            print(f"{CYAN}{ARROW} Choosing {YELLOW}{choices[choice - 1]['label']}{NORMAL}")
            print()

            radio = document.find("input", {"type": "radio", "id": choices[choice - 1]["id"]})
            if radio and isinstance(radio, Tag):
                selector, frame_selector = get_selector(str(radio.get("gg-match")))
                if frame_selector:
                    await page.frame_locator(str(frame_selector)).locator(str(selector)).check()
                else:
                    await page.check(str(selector))
        elif input_type == "checkbox":
            checked = element.get("checked")
            if checked is not None:
                print(f"{CYAN}{ARROW} Checking {BOLD}{name}{NORMAL}")
                if frame_selector:
                    await page.frame_locator(str(frame_selector)).locator(str(selector)).check()
                else:
                    await page.check(str(selector))

    return str(document)


async def clicks(page: Page, distilled: str, attrs: _StrainableAttributes):
    document = parse(distilled)
    buttons = document.find_all(attrs=attrs)
    for button in buttons:
        if isinstance(button, Tag):
            selector, frame_selector = get_selector(str(button.get("gg-match")))
            if selector:
                print(f"{CYAN}{ARROW} Clicking {NORMAL}{selector}")
                await click(page, str(selector), frame_selector=frame_selector)


async def terminate(page: Page, distilled: str) -> bool:
    document = parse(distilled)
    stops = document.find_all(attrs={"gg-stop": True})
    if len(stops) > 0:
        print("Found stop elements, terminating session...")
        return True
    return False


def extract_value(item: Tag, attribute: str | None = None) -> str:
    if attribute:
        value = item.get(attribute)
        if isinstance(value, list):
            value = value[0] if value else ""
        return value.strip() if isinstance(value, str) else ""
    return item.get_text(strip=True)


async def convert(page: Page, distilled: str):
    document = parse(distilled)
    snippet = document.find("script", {"type": "application/json"})
    if snippet:
        print(f"{GREEN}{ARROW} Found a data converter.{NORMAL}")
        if MIDDLEMAN_DEBUG:
            print(snippet.get_text())
        try:
            converter = json.loads(snippet.get_text())
            if MIDDLEMAN_DEBUG:
                print("Start converting using", converter)

            rows = document.select(str(converter.get("rows", "")))
            print(f"  Finding rows using {CYAN}{converter.get('rows')}{NORMAL}: found {GREEN}{len(rows)}{NORMAL}.")
            converted = []
            for i, el in enumerate(rows):
                if MIDDLEMAN_DEBUG:
                    print(f" Converting row {GREEN}{i + 1}{NORMAL} of {len(rows)}")
                kv: Dict[str, str | list[str]] = {}
                for col in converter.get("columns", []):
                    name = col.get("name")
                    selector = col.get("selector")
                    attribute = col.get("attribute")
                    kind = col.get("kind")
                    if not name or not selector:
                        continue

                    if kind == "list":
                        items = el.select(str(selector))
                        kv[name] = [extract_value(item, attribute) for item in items]
                        continue

                    item = el.select_one(str(selector))
                    if item:
                        kv[name] = extract_value(item, attribute)
                if len(kv.keys()) > 0:
                    converted.append(kv)
            print(f"{GREEN}{CHECK} Conversion done for {GREEN}{len(converted)}{NORMAL} entries.")
            return converted
        except Exception as error:
            print(f"{RED}Conversion error:{NORMAL}", str(error))


def render(content: str, options: Optional[Dict[str, str]] = None) -> str:
    if options is None:
        options = {}

    title = options.get("title", "MIDDLEMAN")
    action = options.get("action", "")

    return f"""<!doctype html>
<html data-theme=light>
  <head>
    <title>{title}</title>
    <meta name="viewport" content="width=device-width, initial-scale=1.0" />
    <link rel="stylesheet" href="https://cdn.jsdelivr.net/npm/@picocss/pico@2/css/pico.min.css">
    <style>
      .vertical-radios {{
        display: flex;
        flex-direction: column;
        gap: 1rem;
        margin-bottom: 1.5rem;
      }}

      .radio-wrapper {{
        display: flex;
        align-items: center;
        gap: 0.5rem;
      }}

      .radio-wrapper input[type='radio'] {{
        margin: 0;
        flex-shrink: 0;
      }}

      .radio-wrapper label {{
        margin: 0;
        cursor: pointer;
        line-height: 1.5;
      }}

      .radio-wrapper:hover label {{
        color: var(--pico-primary);
      }}
    </style>
  </head>
  <body>
    <main class="container">
      <section>
        <h2>{title}</h2>
        <articles>
        <form method="POST" action="{action}">
        {content}
        </form>
        </articles>
      </section>
    </main>
  </body>
</html>"""


browsers: List[Handle] = []
playwright_instance = None
browser_instance = None


app = FastAPI()


@app.get("/health")
async def health() -> dict[str, float | str]:
    return {"status": "OK", "timestamp": asyncio.get_event_loop().time()}


@app.get("/", response_class=HTMLResponse)
async def home():
    examples = [
        {"title": "NYT Best Sellers", "link": "/start?location=www.nytimes.com/books/best-sellers"},
        {"title": "Slashdot: Most Discussed", "link": "/start?location=technology.slashdot.org"},
        {"title": "Goodreads Bookshelf", "link": "/start?location=goodreads.com/signin"},
        {"title": "BBC Saved Articles", "link": "/start?location=bbc.com/saved"},
        {"title": "Amazon Browsing History", "link": "/start?location=amazon.com/gp/history"},
        {"title": "Gofood Order History", "link": "/start?location=gofood.co.id/en/orders"},
        {"title": "eBird Life List", "link": "/start?location=ebird.org/lifelist"},
        {"title": "Agoda Booking History", "link": "/start?location=agoda.com/account/bookings.html"},
        {"title": "ESPN College Football Schedule", "link": "/start?location=espn.com/college-football/schedule"},
        {"title": "NBA Key Dates", "link": "/start?location=nba.com/news/key-dates"},
    ]

    items = [f'<li><a href="{item["link"]}" target="_blank">{item["title"]}</a></li>' for item in examples]
    content = f"<p>Try the following examples:</p><ul>{''.join(items)}</ul>"

    return HTMLResponse(render(content))


@app.get("/start", response_class=HTMLResponse)
async def start(location: str):
    if not location:
        raise HTTPException(status_code=400, detail="Missing location parameter")

    if not location.startswith("http"):
        location = f"https://{location}"

    hostname = urllib.parse.urlparse(location).hostname or ""

    handle = await init(location, hostname)
    id = handle["id"]
    page = handle["page"]

    print(f"{GREEN}{ARROW} Browser launched with generated id: {BOLD}{id}{NORMAL}")
    browsers.append(handle)

    if MIDDLEMAN_PAUSE:
        await pause()

    print(f"{GREEN}{ARROW} Navigating to {NORMAL}{location}")
    await page.goto(location)

    # Since the browser can't redirect from GET to POST,
    # we'll use an auto-submit form to do that.
    return HTMLResponse(f"""
    <!DOCTYPE html>
    <html>
    <body>
      <form id="redirect" action="/link/{id}" method="post">
      </form>
      <script>document.getElementById('redirect').submit();</script>
    </body>
    </html>
    """)


@app.post("/link/{id}", response_class=HTMLResponse)
async def link(id: str, request: Request):
    browser = next((b for b in browsers if b["id"] == id), None)
    if not browser:
        raise HTTPException(status_code=404, detail=f"Invalid id: {id}")

    hostname = browser["hostname"]
    context = browser["context"]
    page = browser["page"]

    patterns = load_patterns()

    print(f"{GREEN}{ARROW} Continuing automation for {BOLD}{id}{NORMAL} at {BOLD}{hostname}{NORMAL}")

    form_data = await request.form()
    fields = dict(form_data)

    TICK = 1  # seconds
    TIMEOUT = 15  # seconds
    max = TIMEOUT // TICK

    current: dict[str, str] = {"name": "", "distilled": ""}

    for iteration in range(max):
        print()
        print(f"{MAGENTA}Iteration {iteration + 1}{NORMAL} of {max}")
        await sleep(TICK)

        match = await distill(hostname, page, patterns)
        if not match:
            print(f"{CROSS}{RED} No matched pattern found{NORMAL}")
            continue

        distilled = match["distilled"]
        if distilled == current["distilled"]:
            print(f"{ARROW} Still the same: {match['name']}")
            continue

        current["name"] = match["name"]
        current["distilled"] = match["distilled"]
        print()
        print(distilled)

        document = parse(distilled)
        title_element = document.find("title")
        title = title_element.get_text() if title_element else "MIDDLEMAN"
        action = f"/link/{id}"

        if await terminate(page, distilled):
            print(f"{GREEN}{CHECK} Finished!{NORMAL}")
            converted = await convert(page, distilled)
            await context.close()
            browsers[:] = [b for b in browsers if b["id"] != id]
            if converted:
                return JSONResponse(converted)
            return HTMLResponse(render(str(document.find("body")), {"title": title, "action": action}))

        names: List[str] = []
        inputs = document.find_all("input")

        for input in inputs:
            if isinstance(input, Tag):
                selector, frame_selector = get_selector(str(input.get("gg-match")))
                name = input.get("name")

                if selector:
                    if input.get("type") == "checkbox":
                        if not name:
                            print(f"{CROSS}{RED} No name for the checkbox {NORMAL}{selector}")
                            continue
                        value = fields.get(str(name))
                        checked = value and len(str(value)) > 0
                        names.append(str(name))
                        print(f"{CYAN}{ARROW} Status of checkbox {BOLD}{name}={checked}{NORMAL}")
                        if checked:
                            if frame_selector:
                                await page.frame_locator(str(frame_selector)).locator(str(selector)).check()
                            else:
                                await page.check(str(selector))
                    elif input.get("type") == "radio":
                        value = fields.get(str(name)) if name else None
                        if not value or len(str(value)) == 0:
                            print(f"{CROSS}{RED} No form data found for radio button group {BOLD}{name}{NORMAL}")
                            continue
                        radio = document.find("input", {"type": "radio", "id": str(value)})
                        if not radio or not isinstance(radio, Tag):
                            print(f"{CROSS}{RED} No radio button found with id {BOLD}{value}{NORMAL}")
                            continue
                        print(f"{CYAN}{ARROW} Handling radio button group {BOLD}{name}{NORMAL}")
                        print(f"{CYAN}{ARROW} Using form data {BOLD}{name}={value}{NORMAL}")
                        radio_selector, radio_frame_selector = get_selector(str(radio.get("gg-match")))
                        if radio_frame_selector:
                            await page.frame_locator(str(radio_frame_selector)).locator(str(radio_selector)).check()
                        else:
                            await page.check(str(radio_selector))
                        radio["checked"] = "checked"
                        current["distilled"] = str(document)
                        names.append(str(input.get("id")) if input.get("id") else "radio")
                        await sleep(0.25)
                    elif name:
                        value = fields.get(str(name))
                        if value and len(str(value)) > 0:
                            print(f"{CYAN}{ARROW} Using form data {BOLD}{name}{NORMAL}")
                            names.append(str(name))
                            input["value"] = str(value)
                            current["distilled"] = str(document)
                            if frame_selector:
                                await page.frame_locator(str(frame_selector)).locator(str(selector)).fill(str(value))
                            else:
                                await page.fill(str(selector), str(value))
                            del fields[str(name)]
                            await sleep(0.25)
                        else:
                            print(f"{CROSS}{RED} No form data found for {BOLD}{name}{NORMAL}")

<<<<<<< HEAD
        title_element = document.find("title")
        title = title_element.get_text() if title_element else "MIDDLEMAN"
        action = f"/link/{id}"

        is_form_filled = len(names) > 0 and len(inputs) == len(names)
        has_click_buttons = len(document.find_all(attrs={"gg-autoclick": True})) > 0
        is_no_form = len(inputs) == 0

        if is_form_filled or (has_click_buttons and is_no_form):
            await clicks(page, distilled, {"gg-autoclick": True})
            if is_form_filled:
                await clicks(page, distilled, {"type": "submit"})
            if await terminate(page, distilled):
                print(f"{GREEN}{CHECK} Finished!{NORMAL}")
                converted = await convert(page, distilled)
                await context.close()
                browsers[:] = [b for b in browsers if b["id"] != id]
                if converted:
                    return JSONResponse(converted)
                return HTMLResponse(render(str(document.find("body")), {"title": title, "action": action}))

=======
        if len(names) > 0 and len(inputs) == len(names):
            await autoclick(page, distilled)
>>>>>>> dc996cd5
            print(f"{GREEN}{CHECK} All form fields are filled{NORMAL}")
            continue

        print(f"{CROSS}{RED} Not all form fields are filled{NORMAL}")
        return HTMLResponse(render(str(document.find("body")), {"title": title, "action": action}))

    raise HTTPException(status_code=503, detail="Timeout reached")


async def list_command():
    spec_files = glob("./specs/**/*", recursive=True)
    spec_files = [f for f in spec_files if f.endswith(".html")]

    for name in spec_files:
        print(os.path.basename(name))


async def distill_command(location: str, option: Optional[str] = None):
    patterns = load_patterns()

    print(f"Distilling {location}")

    async with async_playwright() as p:
        if location.startswith("http"):
            hostname = urllib.parse.urlparse(location).hostname
            browser = await p.chromium.launch(headless=False, channel="chromium")
            context = await browser.new_context()
            page = await context.new_page()

            if MIDDLEMAN_PAUSE:
                await pause()

            await page.goto(location)
        else:
            hostname = option or ""
            browser = await p.chromium.launch(headless=False, channel="chromium")
            context = await browser.new_context()
            page = await context.new_page()

            with open(location, "r", encoding="utf-8") as f:
                content = f.read()
            await page.set_content(content)

        match = await distill(hostname, page, patterns)

        if match:
            distilled = match["distilled"]
            print()
            print(distilled)
            print()
            if await terminate(page, distilled):
                print(f"{GREEN}{CHECK} Finished!{NORMAL}")
                converted = await convert(page, distilled)
                if converted:
                    print()
                    print(converted)
                    print()

        if MIDDLEMAN_PAUSE:
            await pause()

        await browser.close()


async def run_command(location: str):
    if not location.startswith("http"):
        location = f"https://{location}"

    hostname = urllib.parse.urlparse(location).hostname or ""
    patterns = load_patterns()

    browser_data = await init(location, hostname)
    browser_id = browser_data["id"]
    context = browser_data["context"]
    page = browser_data["page"]

    print(f"Starting browser {browser_id}")

    if MIDDLEMAN_PAUSE:
        await pause()

    print(f"{GREEN}{ARROW} Navigating to {NORMAL}{location}")
    await page.goto(location)

    TICK = 1  # seconds
    TIMEOUT = 15  # seconds
    max = TIMEOUT // TICK

    current: dict[str, str] = {"name": "", "distilled": ""}

    try:
        for iteration in range(max):
            print()
            print(f"{MAGENTA}Iteration {iteration + 1}{NORMAL} of {max}")
            await sleep(TICK)

            match = await distill(hostname, page, patterns)
            if match:
                if match["distilled"] == current["distilled"]:
                    print(f"Still the same: {match['name']}")
                else:
                    distilled = match["distilled"]
                    current["name"] = match["name"]
                    current["distilled"] = distilled
                    print()
                    print(distilled)

<<<<<<< HEAD
                    await clicks(page, distilled, {"gg-autoclick": True})
                    await clicks(page, distilled, {"type": "submit"})
=======
>>>>>>> dc996cd5
                    if await terminate(page, distilled):
                        converted = await convert(page, distilled)
                        if converted:
                            print()
                            print(converted)
                        break

                    distilled = await autofill(page, match["distilled"])
                    await autoclick(page, distilled)
            else:
                print(f"{CROSS}{RED} No matched pattern found{NORMAL}")

        print()
        print(f"Terminating browser {browser_id}")

        if MIDDLEMAN_PAUSE:
            await pause()

    finally:
        await context.close()
        print("Terminated.")


async def inspect_command(browser_id: str, option: Optional[str] = None):
    directory = f"user-data-dir/{browser_id}"

    async with async_playwright() as p:
        context = await p.chromium.launch_persistent_context(directory, headless=False)
        page = context.pages[0] if context.pages else await context.new_page()

        if option and len(option) > 0:
            url = option if option.startswith("http") else f"https://{option}"
            await page.goto(url)

        await pause()
        await context.close()


async def main():
    if len(sys.argv) == 1:
        return "server"

    parser = argparse.ArgumentParser(description="MIDDLEMAN")
    subparsers = parser.add_subparsers(dest="command", help="Commands")

    subparsers.add_parser("list", help="List all patterns")

    distill_parser = subparsers.add_parser("distill", help="Distill a webpage")
    distill_parser.add_argument("parameter", help="URL or file path")
    distill_parser.add_argument("option", nargs="?", help="Hostname for file distillation")

    run_parser = subparsers.add_parser("run", help="Run automation")
    run_parser.add_argument("parameter", help="URL or domain")

    inspect_parser = subparsers.add_parser("inspect", help="Inspect browser session")
    inspect_parser.add_argument("parameter", help="Browser ID")
    inspect_parser.add_argument("option", nargs="?", help="URL to navigate to")

    subparsers.add_parser("server", help="Start web server")

    args = parser.parse_args()

    if args.command == "list":
        await list_command()
    elif args.command == "distill":
        await distill_command(args.parameter, args.option)
    elif args.command == "run":
        await run_command(args.parameter)
    elif args.command == "inspect":
        await inspect_command(args.parameter, args.option)
    elif args.command == "server":
        return "server"
    else:
        parser.print_help()


if __name__ == "__main__":
    result = asyncio.run(main())
    if result == "server":
        port = int(os.getenv("PORT", 3000))
        print(f"Listening on port {port}")
        uvicorn.run(app, host="0.0.0.0", port=port)<|MERGE_RESOLUTION|>--- conflicted
+++ resolved
@@ -737,32 +737,9 @@
                         else:
                             print(f"{CROSS}{RED} No form data found for {BOLD}{name}{NORMAL}")
 
-<<<<<<< HEAD
-        title_element = document.find("title")
-        title = title_element.get_text() if title_element else "MIDDLEMAN"
-        action = f"/link/{id}"
-
-        is_form_filled = len(names) > 0 and len(inputs) == len(names)
-        has_click_buttons = len(document.find_all(attrs={"gg-autoclick": True})) > 0
-        is_no_form = len(inputs) == 0
-
-        if is_form_filled or (has_click_buttons and is_no_form):
-            await clicks(page, distilled, {"gg-autoclick": True})
-            if is_form_filled:
-                await clicks(page, distilled, {"type": "submit"})
-            if await terminate(page, distilled):
-                print(f"{GREEN}{CHECK} Finished!{NORMAL}")
-                converted = await convert(page, distilled)
-                await context.close()
-                browsers[:] = [b for b in browsers if b["id"] != id]
-                if converted:
-                    return JSONResponse(converted)
-                return HTMLResponse(render(str(document.find("body")), {"title": title, "action": action}))
-
-=======
+        await clicks(page, distilled, {"gg-autoclick": True})
         if len(names) > 0 and len(inputs) == len(names):
-            await autoclick(page, distilled)
->>>>>>> dc996cd5
+            await clicks(page, distilled, {"type": "submit"})
             print(f"{GREEN}{CHECK} All form fields are filled{NORMAL}")
             continue
 
@@ -870,11 +847,6 @@
                     print()
                     print(distilled)
 
-<<<<<<< HEAD
-                    await clicks(page, distilled, {"gg-autoclick": True})
-                    await clicks(page, distilled, {"type": "submit"})
-=======
->>>>>>> dc996cd5
                     if await terminate(page, distilled):
                         converted = await convert(page, distilled)
                         if converted:
@@ -883,7 +855,8 @@
                         break
 
                     distilled = await autofill(page, match["distilled"])
-                    await autoclick(page, distilled)
+                    await clicks(page, distilled, {"gg-autoclick": True})
+                    await clicks(page, distilled, {"type": "submit"})
             else:
                 print(f"{CROSS}{RED} No matched pattern found{NORMAL}")
 
