<html gg-domain="goodreads">
  <head>
    <title>Goodreads Sign In</title>
  </head>
  <body>
    <h4 gg-optional gg-match=".a-alert-heading"></h4>
    <p gg-optional gg-match=".a-alert-content"></p>
    <input autofocus name="email" type="email" placeholder="Email" gg-match="input[type=email]" />
    <input name="password" type="password" placeholder="Password" gg-match="input[type=password]" />
<<<<<<< HEAD
    <input gg-autoclick name="remember" type="checkbox" gg-match="input[name=rememberMe]" style="display: none" />
    <button type="submit" gg-match="input[type=submit]">Sign in</button>
=======
    <input name="remember" type="checkbox" checked gg-match="input[name=rememberMe]" style="display: none" />
    <button gg-autoclick gg-match="input[type=submit]">Sign in</button>
>>>>>>> dc996cd5
  </body>
</html><|MERGE_RESOLUTION|>--- conflicted
+++ resolved
@@ -7,12 +7,7 @@
     <p gg-optional gg-match=".a-alert-content"></p>
     <input autofocus name="email" type="email" placeholder="Email" gg-match="input[type=email]" />
     <input name="password" type="password" placeholder="Password" gg-match="input[type=password]" />
-<<<<<<< HEAD
-    <input gg-autoclick name="remember" type="checkbox" gg-match="input[name=rememberMe]" style="display: none" />
+    <input name="remember" type="checkbox" checked gg-match="input[name=rememberMe]" style="display: none" />
     <button type="submit" gg-match="input[type=submit]">Sign in</button>
-=======
-    <input name="remember" type="checkbox" checked gg-match="input[name=rememberMe]" style="display: none" />
-    <button gg-autoclick gg-match="input[type=submit]">Sign in</button>
->>>>>>> dc996cd5
   </body>
 </html>